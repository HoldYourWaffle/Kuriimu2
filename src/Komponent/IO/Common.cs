﻿using System;
using System.Diagnostics;
using System.Runtime.InteropServices;
using System.Text;

namespace Komponent.IO
{
    public enum ByteOrder : ushort
    {
        LittleEndian = 0xFEFF,
        BigEndian = 0xFFFE
    }

    public enum BitOrder : byte
    {
        Inherit,
        LSBFirst,
        MSBFirst,
        LowestAddressFirst,
        HighestAddressFirst
    }

<<<<<<< HEAD
    public enum EffectiveBitOrder : byte
    {
        LSBFirst,
        MSBFirst
    }

    [DebuggerDisplay("{(string)this}")]
    [StructLayout(LayoutKind.Sequential, Pack = 1)]
    public struct Magic
    {
        private int value;
        public static implicit operator string(Magic magic) => Encoding.ASCII.GetString(BitConverter.GetBytes(magic.value));
        public static implicit operator Magic(string s) => new Magic { value = BitConverter.ToInt32(Encoding.ASCII.GetBytes(s), 0) };
    }

    [DebuggerDisplay("{(string)this}")]
    [StructLayout(LayoutKind.Sequential, Pack = 1)]
    public struct Magic8
    {
        private long value;
        public static implicit operator string(Magic8 magic) => Encoding.ASCII.GetString(BitConverter.GetBytes(magic.value));
        public static implicit operator Magic8(string s) => new Magic8 { value = BitConverter.ToInt64(Encoding.ASCII.GetBytes(s), 0) };
    }
=======
    //public enum EffectiveBitOrder : byte
    //{
    //    LSBFirst,
    //    MSBFirst
    //}
>>>>>>> 96354110
}<|MERGE_RESOLUTION|>--- conflicted
+++ resolved
@@ -20,35 +20,9 @@
         HighestAddressFirst
     }
 
-<<<<<<< HEAD
-    public enum EffectiveBitOrder : byte
-    {
-        LSBFirst,
-        MSBFirst
-    }
-
-    [DebuggerDisplay("{(string)this}")]
-    [StructLayout(LayoutKind.Sequential, Pack = 1)]
-    public struct Magic
-    {
-        private int value;
-        public static implicit operator string(Magic magic) => Encoding.ASCII.GetString(BitConverter.GetBytes(magic.value));
-        public static implicit operator Magic(string s) => new Magic { value = BitConverter.ToInt32(Encoding.ASCII.GetBytes(s), 0) };
-    }
-
-    [DebuggerDisplay("{(string)this}")]
-    [StructLayout(LayoutKind.Sequential, Pack = 1)]
-    public struct Magic8
-    {
-        private long value;
-        public static implicit operator string(Magic8 magic) => Encoding.ASCII.GetString(BitConverter.GetBytes(magic.value));
-        public static implicit operator Magic8(string s) => new Magic8 { value = BitConverter.ToInt64(Encoding.ASCII.GetBytes(s), 0) };
-    }
-=======
     //public enum EffectiveBitOrder : byte
     //{
     //    LSBFirst,
     //    MSBFirst
     //}
->>>>>>> 96354110
 }