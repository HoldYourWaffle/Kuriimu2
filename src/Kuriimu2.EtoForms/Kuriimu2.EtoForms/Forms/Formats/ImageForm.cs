﻿using System;
using System.Collections.Generic;
using System.IO;
using System.Linq;
using System.Threading.Tasks;
using Eto.Drawing;
using Eto.Forms;
using Kontract.Extensions;
using Kontract.Interfaces.Plugins.State;
using Kontract.Kanvas;
using Kontract.Models.Image;
using Kontract.Models.IO;
using Kuriimu2.EtoForms.Extensions;
using Kuriimu2.EtoForms.Forms.Interfaces;
using Kuriimu2.EtoForms.Forms.Models;
using Kuriimu2.EtoForms.Resources;
using ImageFormat = System.Drawing.Imaging.ImageFormat;

namespace Kuriimu2.EtoForms.Forms.Formats
{
    partial class ImageForm : Panel, IKuriimuForm
    {
        private readonly FormInfo _formInfo;
        private readonly AsyncOperation _asyncOperation;

        private int _selectedImageIndex;

        private IList<ImageElement> _currentImages;
        private IList<ImageEncodingElement> _currentFormats;
        private IList<ImageEncodingElement> _currentPaletteFormats;

        #region Constants

        private const string PngFileFilter_ = "Portable Network Graphics (*.png)|*.png";

        private const string ExportPngTitle_ = "Export Png...";
        private const string ImportPngTitle_ = "Import Png...";

        private const string ExportPaletteTitle_ = "Export palette...";
        private const string ImportPaletteTitle_ = "Import palette...";

        #endregion

        public ImageForm(FormInfo formInfo)
        {
            InitializeComponent();

            _formInfo = formInfo;

            _asyncOperation = new AsyncOperation();
            _asyncOperation.Started += asyncOperation_Started;
            _asyncOperation.Finished += asyncOperation_Finished;

            LoadFormats();
            LoadPaletteFormats(GetSelectedImage());
            LoadImageList();

            UpdateFormats();
            UpdatePalettes();
            UpdateImageList();

            UpdateImagePreview(GetSelectedImage());

            UpdateFormInternal();

            #region Set Events

            imagePalette.ChoosingColor += ImagePalette_ChoosingColor;
            imagePalette.PaletteChanged += ImagePalette_PaletteChanged;

            saveCommand.Executed += SaveCommand_Executed;
            saveAsCommand.Executed += SaveAsCommand_Executed;

            exportCommand.Executed += ExportCommand_Executed;
            importCommand.Executed += ImportCommand_Executed;

            #endregion
        }

        #region Forminterface methods

        public void UpdateForm()
        {
            UpdateFormInternal();
        }

        public bool HasRunningOperations()
        {
            return _asyncOperation.IsRunning;
        }

        #endregion

        #region Load methods

        private void LoadImageList()
        {
            _currentImages = GetStateImages().Select((x, i) =>
                new ImageElement(GenerateThumbnail(x.GetImage().ToEto()), x.Name ?? $"{i:00}")).ToArray();
        }

        private void LoadFormats()
        {
            var definition = GetEncodingDefinition();

            IEnumerable<ImageEncodingElement> elements = Array.Empty<ImageEncodingElement>();
            if (definition.HasColorEncodings)
                elements = elements.Concat(
                    definition.ColorEncodings.Select(x => new ImageEncodingElement(x.Key, x.Value)));
            if (definition.HasIndexEncodings)
                elements = elements.Concat(
                    definition.IndexEncodings.Select(x => new ImageEncodingElement(x.Key, x.Value)));

            _currentFormats = elements.ToArray();
        }

        private void LoadPaletteFormats(IKanvasImage image)
        {
            if (image == null)
            {
                palettes.DataStore = Array.Empty<ImageEncodingElement>();
                return;
            }

            var definition = GetEncodingDefinition();

            IEnumerable<ImageEncodingElement> elements = Array.Empty<ImageEncodingElement>();
            if (image.IsIndexed && definition.HasPaletteEncodings)
            {
                var paletteEncodings = definition.PaletteEncodings;
                var encodingIndices = definition.GetIndexEncoding(image.ImageFormat).PaletteEncodingIndices;

                if (image.IsIndexed && encodingIndices.Any())
                    paletteEncodings = paletteEncodings.Where(x => encodingIndices.Contains(x.Key))
                        .ToDictionary(x => x.Key, y => y.Value);

                elements = elements.Concat(paletteEncodings.Select(x => new ImageEncodingElement(x.Key, x.Value)));
            }

            _currentPaletteFormats = elements.ToArray();
        }

        #endregion

        #region Update

        private void UpdateFormats()
        {
            formats.SelectedValueChanged -= Formats_SelectedValueChanged;

            formats.DataStore = _currentFormats;

            formats.SelectedValueChanged += Formats_SelectedValueChanged;
        }

        private void UpdatePalettes()
        {
            palettes.SelectedValueChanged -= Palettes_SelectedValueChanged;

            palettes.DataStore = _currentPaletteFormats;

            palettes.SelectedValueChanged += Palettes_SelectedValueChanged;
        }

        private void UpdateImageList()
        {
            imageList.SelectedIndexChanged -= ImageList_SelectedIndexChanged;

            imageList.DataStore = _currentImages;

            imageList.SelectedIndexChanged += ImageList_SelectedIndexChanged;
        }

        private void UpdateSelectedImagePreview()
        {
            UpdateImagePreview(GetSelectedImage());
        }

        private void UpdateImagePreview(IKanvasImage image)
        {
            if (image == null)
                return;

            // Set dropdown values
            UpdateSelectedImageFormats();

            // Set size
            width.Text = image.ImageSize.Width.ToString();
            height.Text = image.ImageSize.Height.ToString();

            // Set image
            imageView.Image = image.GetImage().ToEto();
            imageView.Invalidate();
        }

        private void UpdateSelectedPaletteImage()
        {
            UpdatePaletteImage(GetSelectedImage());
        }

        private void UpdatePaletteImage(IKanvasImage image)
        {
            if (!image.IsIndexed)
            {
                imagePalette.Palette = null;
                return;
            }

            imagePalette.Palette = image.GetPalette(_formInfo.Progress);
        }

        private void UpdateSelectedThumbnail()
        {
            _currentImages[_selectedImageIndex].UpdateThumbnail(GenerateThumbnail(GetSelectedImage().GetImage().ToEto()));
        }

        private void UpdateSelectedImageFormats()
        {
            formats.SelectedValueChanged -= Formats_SelectedValueChanged;
            palettes.SelectedValueChanged -= Palettes_SelectedValueChanged;

            formats.SelectedValue = _currentFormats.FirstOrDefault(x => x.ImageIdent == GetSelectedImage().ImageFormat);
            palettes.SelectedValue = _currentPaletteFormats.FirstOrDefault(x => x.ImageIdent == GetSelectedImage().PaletteFormat);

            formats.SelectedValueChanged += Formats_SelectedValueChanged;
            palettes.SelectedValueChanged += Palettes_SelectedValueChanged;
        }

        private void ToggleForm(bool toggle)
        {
            // Toggle button operation availability
            saveButton.Enabled = toggle;
            saveAsButton.Enabled = toggle;
            exportButton.Enabled = toggle;
            importButton.Enabled = toggle;

            // Toggle format dropdown availability
            formats.Enabled = toggle;
            palettes.Enabled = toggle;

            // Toggle image related availability
            imageList.Enabled = toggle;
            imageView.Enabled = toggle;
            imagePalette.Enabled = toggle;
        }

        private void UpdateFormInternal()
        {
            var selectedImage = GetSelectedImage();

<<<<<<< HEAD
            saveButton.Enabled = selectedImage != null && _formInfo.FileState.PluginState.CanSave;
            saveAsButton.Enabled = selectedImage != null && _formInfo.FileState.PluginState.CanSave && _formInfo.FileState.ParentFileState == null;
=======
            // Update button operation availability
            var isSaveState = _formInfo.StateInfo.PluginState is ISaveFiles;
            saveButton.Enabled = selectedImage != null && isSaveState;
            saveAsButton.Enabled = selectedImage != null && isSaveState && _formInfo.StateInfo.ParentStateInfo == null;
>>>>>>> 36ecbd26

            exportButton.Enabled = selectedImage != null;
            importButton.Enabled = selectedImage != null && _formInfo.FileState.PluginState.CanSave;

            // Update format dropdown availability
            var definition = GetEncodingDefinition();
            var isIndexed = selectedImage?.IsIndexed ?? false;
            var isLocked = selectedImage?.IsImageLocked ?? false;
            palettes.Enabled = !isLocked && isIndexed && definition.HasPaletteEncodings;
            formats.Enabled = !isLocked && definition.HasColorEncodings || definition.HasIndexEncodings;

            // Update image related availability
            imageView.Enabled = GetStateImages().Any();
            imageList.Enabled = GetStateImages().Any();
            imagePalette.Enabled = isIndexed;
        }

        #endregion

        #region Save

        private async Task SaveAs()
        {
            await Save(true);
        }

        private async Task Save(bool saveAs = false)
        {
            var wasSuccessful = await _formInfo.FormCommunicator.Save(saveAs);
            if (!wasSuccessful)
                return;

            UpdateFormInternal();
            _formInfo.FormCommunicator.Update(true, false);
        }

        #endregion

        #region Export

        private void ExportPng()
        {
            var selectedImage = GetSelectedImage();
            var imageName = string.IsNullOrEmpty(selectedImage.Name) ?
<<<<<<< HEAD
                _formInfo.FileState.FilePath.GetNameWithoutExtension() + "." + _selectedImageIndex.ToString("00") + ".png" :
                selectedImage.Name;
=======
                _formInfo.StateInfo.FilePath.GetNameWithoutExtension() + "." + _selectedImageIndex.ToString("00") + ".png" :
                selectedImage.Name + ".png";
>>>>>>> 36ecbd26

            var sfd = new SaveFileDialog
            {
                Title = ExportPngTitle_,
                Directory = Settings.Default.LastDirectory == string.Empty ? new Uri(Path.GetFullPath(".")) : new Uri(Settings.Default.LastDirectory),
                FileName = imageName,
                Filters = { new FileFilter("Portable Network Graphic (*.png)", "*.png") }
            };

            if (sfd.ShowDialog(this) != DialogResult.Ok)
                return;

            selectedImage.GetImage(_formInfo.Progress).Save(sfd.FileName, ImageFormat.Png);
        }

        #endregion

        #region Import

        private async Task ImportPng()
        {
            var ofd = new OpenFileDialog
            {
                Title = ImportPngTitle_,
                Directory = Settings.Default.LastDirectory == string.Empty ? new Uri(Path.GetFullPath(".")) : new Uri(Settings.Default.LastDirectory),
                Filters = { new FileFilter("Portable Network Graphic (*.png)", "*.png") }
            };

            if (ofd.ShowDialog(this) != DialogResult.Ok)
                return;

            await Import(ofd.FileName);
        }

        private async Task Import(UPath filePath)
        {
            ToggleForm(false);

            try
            {
                using var newImage = new System.Drawing.Bitmap(filePath.FullName);
                await _asyncOperation.StartAsync(cts => GetSelectedImage().SetImage(newImage, _formInfo.Progress));
            }
            catch (Exception ex)
            {
                _formInfo.FormCommunicator.ReportStatus(false, ex.Message);
            }

            UpdateSelectedThumbnail();
            UpdateSelectedImagePreview();

            UpdateFormInternal();

            _formInfo.FormCommunicator.Update(true, false);
            _formInfo.FormCommunicator.ReportStatus(true, "Image successfully imported.");
        }

        #endregion

        #region Events

        private async void Formats_SelectedValueChanged(object sender, EventArgs e)
        {
            ToggleForm(false);

            var selectedImage = GetSelectedImage();
            var selectedFormat = GetSelectedImageFormat();
            await _asyncOperation.StartAsync(cts => selectedImage.TranscodeImage(selectedFormat, _formInfo.Progress));

            LoadPaletteFormats(GetSelectedImage());
            UpdatePalettes();

            UpdateSelectedThumbnail();
            UpdateSelectedImagePreview();
            UpdateSelectedPaletteImage();

            UpdateFormInternal();

            _formInfo.FormCommunicator.Update(true, false);
        }

        private async void Palettes_SelectedValueChanged(object sender, EventArgs e)
        {
            ToggleForm(false);

            var selectedImage = GetSelectedImage();
            var selectedFormat = GetSelectedPaletteFormat();
            await _asyncOperation.StartAsync(cts => selectedImage.TranscodePalette(selectedFormat, _formInfo.Progress));

            UpdateSelectedThumbnail();
            UpdateSelectedImagePreview();
            UpdateSelectedPaletteImage();

            UpdateFormInternal();

            _formInfo.FormCommunicator.Update(true, false);
        }

        private void ImageList_SelectedIndexChanged(object sender, EventArgs e)
        {
            _selectedImageIndex = GetSelectedImageIndex();

            // Change format information to newly selected image
            LoadPaletteFormats(GetSelectedImage());
            UpdatePalettes();

            UpdateSelectedImageFormats();

            // Update remaining form
            UpdateSelectedImagePreview();

            UpdateFormInternal();
        }

        private void ImagePalette_ChoosingColor(object sender, Controls.ChoosingColorEventArgs e)
        {
            var clrDialog = new ColorDialog();
            if (clrDialog.ShowDialog(this) != DialogResult.Ok)
            {
                e.Cancel = true;
                return;
            }

            var c = clrDialog.Color;
            e.Result = System.Drawing.Color.FromArgb(c.Ab, c.Rb, c.Gb, c.Bb);
        }

        private async void ImagePalette_PaletteChanged(object sender, Controls.PaletteChangedEventArgs e)
        {
            await SetColorInPalette(e.Index, e.NewColor);
        }

        private async void SaveAsCommand_Executed(object sender, EventArgs e)
        {
            await SaveAs();
        }

        private async void SaveCommand_Executed(object sender, EventArgs e)
        {
            await Save();
        }

        private void ExportCommand_Executed(object sender, EventArgs e)
        {
            ExportPng();
        }

        private async void ImportCommand_Executed(object sender, EventArgs e)
        {
            await ImportPng();
        }

        private void asyncOperation_Started(object sender, EventArgs e)
        {
        }

        private void asyncOperation_Finished(object sender, EventArgs e)
        {
        }

        #endregion

        #region Support

        private IList<IKanvasImage> GetStateImages()
        {
            return (_formInfo.FileState.PluginState as IImageState).Images;
        }

        private IKanvasImage GetSelectedImage()
        {
            if (_selectedImageIndex >= GetStateImages().Count || _selectedImageIndex < 0)
                return null;

            return GetStateImages()[_selectedImageIndex];
        }

        private EncodingDefinition GetEncodingDefinition()
        {
            return (_formInfo.FileState.PluginState as IImageState).EncodingDefinition;
        }

        private int GetSelectedImageFormat()
        {
            return (formats.SelectedValue as ImageEncodingElement).ImageIdent;
        }

        private int GetSelectedPaletteFormat()
        {
            return (palettes.SelectedValue as ImageEncodingElement).ImageIdent;
        }

        private int GetSelectedImageIndex()
        {
            return imageList.SelectedIndex;
        }

        private Bitmap GenerateThumbnail(Image input)
        {
            var thumbWidth = Settings.Default.ThumbnailWidth;
            var thumbHeight = Settings.Default.ThumbnailHeight;
            var thumb = new Bitmap(thumbWidth, thumbHeight, PixelFormat.Format32bppRgba);
            using var gfx = new Graphics(thumb)
            {
                ImageInterpolation = ImageInterpolation.Default
            };


            var wRatio = (float)input.Width / thumbWidth;
            var hRatio = (float)input.Height / thumbHeight;
            var ratio = wRatio >= hRatio ? wRatio : hRatio;

            if (input.Width <= thumbWidth && input.Height <= thumbHeight)
                ratio = 1.0f;

            var size = new Size((int)Math.Min(input.Width / ratio, thumbWidth), (int)Math.Min(input.Height / ratio, thumbHeight));
            var pos = new Point(thumbWidth / 2 - size.Width / 2, thumbHeight / 2 - size.Height / 2);

            gfx.DrawImage(input, pos.X, pos.Y, size.Width, size.Height);

            return thumb;
        }

        #endregion

        #region KanvasImage

        private async Task SetColorInPalette(int index, System.Drawing.Color newColor)
        {
            if (_asyncOperation.IsRunning)
                return;

            var selectedImage = GetSelectedImage();
            if (!selectedImage.IsIndexed)
                return;

            var palette = selectedImage.GetPalette(_formInfo.Progress);
            if (index < 0 || index >= palette.Count)
                return;

            ToggleForm(false);

            try
            {
                await _asyncOperation.StartAsync(cts =>
                {
                    selectedImage.SetColorInPalette(index, newColor);
                    _formInfo.Progress.ReportProgress("Done", 1, 1);
                });
            }
            catch (Exception ex)
            {
                _formInfo.FormCommunicator.ReportStatus(false, ex.Message);
                UpdateFormInternal();

                return;
            }

            UpdateSelectedThumbnail();
            UpdateSelectedImagePreview();

            UpdateFormInternal();
        }

        #endregion
    }
}<|MERGE_RESOLUTION|>--- conflicted
+++ resolved
@@ -248,15 +248,9 @@
         {
             var selectedImage = GetSelectedImage();
 
-<<<<<<< HEAD
+            // Update button operation availability
             saveButton.Enabled = selectedImage != null && _formInfo.FileState.PluginState.CanSave;
             saveAsButton.Enabled = selectedImage != null && _formInfo.FileState.PluginState.CanSave && _formInfo.FileState.ParentFileState == null;
-=======
-            // Update button operation availability
-            var isSaveState = _formInfo.StateInfo.PluginState is ISaveFiles;
-            saveButton.Enabled = selectedImage != null && isSaveState;
-            saveAsButton.Enabled = selectedImage != null && isSaveState && _formInfo.StateInfo.ParentStateInfo == null;
->>>>>>> 36ecbd26
 
             exportButton.Enabled = selectedImage != null;
             importButton.Enabled = selectedImage != null && _formInfo.FileState.PluginState.CanSave;
@@ -301,13 +295,8 @@
         {
             var selectedImage = GetSelectedImage();
             var imageName = string.IsNullOrEmpty(selectedImage.Name) ?
-<<<<<<< HEAD
                 _formInfo.FileState.FilePath.GetNameWithoutExtension() + "." + _selectedImageIndex.ToString("00") + ".png" :
-                selectedImage.Name;
-=======
-                _formInfo.StateInfo.FilePath.GetNameWithoutExtension() + "." + _selectedImageIndex.ToString("00") + ".png" :
                 selectedImage.Name + ".png";
->>>>>>> 36ecbd26
 
             var sfd = new SaveFileDialog
             {
