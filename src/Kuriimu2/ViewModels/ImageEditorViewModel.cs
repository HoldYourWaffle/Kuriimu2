﻿using System;
using System.Collections.Generic;
using System.Collections.ObjectModel;
using System.Drawing.Imaging;
using System.IO;
using System.Linq;
using System.Threading.Tasks;
using System.Windows;
using System.Windows.Media;
using System.Windows.Media.Imaging;
using Caliburn.Micro;
using Kontract;
using Kontract.Interfaces;
using Kontract.Interfaces.Common;
using Kontract.Interfaces.Image;
using Kore;
using Kuriimu2.Dialogs.ViewModels;
using Kuriimu2.Interfaces;
using Kuriimu2.Tools;
using Microsoft.Win32;

namespace Kuriimu2.ViewModels
{
    public sealed class ImageEditorViewModel : Screen, IFileEditor
    {
        private IWindowManager _wm = new WindowManager();
        private List<IScreen> _windows = new List<IScreen>();
        private readonly Kore.KoreManager _kore;
        private readonly IImageAdapter _adapter;

        private BitmapEntry _selectedBitmapInfo;
        private ImageSource _selectedImage;
        private string _statusText;
        private bool _progressActive;
        private string _progressActionName;
        private int _progressValue;
        private int _selectedZoomLevel;

        public KoreFileInfo KoreFile { get; }
        public ObservableCollection<BitmapEntry> Bitmaps { get; }

        public BitmapEntry SelectedBitmap
        {
            get => _selectedBitmapInfo;
            set
            {
                if (value == _selectedBitmapInfo) return;
                _selectedBitmapInfo = value;
<<<<<<< HEAD
                SelectedImage = _selectedBitmapInfo?.BitmapInfo.Image.ToBitmapImage();
=======
                SelectedImage = _selectedBitmapInfo?.BitmapInfo.Bitmaps.FirstOrDefault()?.ToBitmapImage(true);
>>>>>>> 37633215
                NotifyOfPropertyChange(() => SelectedBitmap);
            }
        }

        public ImageSource SelectedImage
        {
            get => _selectedImage;
            set
            {
                if (value == _selectedImage) return;
                _selectedImage = value;
                NotifyOfPropertyChange(() => SelectedImage);
            }
        }

        public string StatusText
        {
            get => _statusText;
            set
            {
                if (value == _statusText) return;
                _statusText = value;
                NotifyOfPropertyChange(() => StatusText);
            }
        }

        public string ProgressActionName
        {
            get => _progressActionName;
            set
            {
                if (value == _progressActionName) return;
                _progressActionName = value;
                NotifyOfPropertyChange(() => ProgressActionName);
            }
        }

        public bool ProgressActive
        {
            get => _progressActive;
            set
            {
                if (value == _progressActive) return;
                _progressActive = value;
                NotifyOfPropertyChange(() => ProgressActive);
            }
        }

        public int ProgressValue
        {
            get => _progressValue;
            set
            {
                if (value == _progressValue) return;
                _progressValue = value;
                NotifyOfPropertyChange(() => ProgressValue);
            }
        }

        public int ImageBorderThickness => 1;

        public string ImageCount => (Bitmaps?.Count ?? 0) + ((Bitmaps?.Count ?? 0) != 1 ? " Bitmaps" : " Bitmap");

        // Constructor
        public ImageEditorViewModel(Kore.KoreManager kore, KoreFileInfo koreFile)
        {
            _kore = kore;
            KoreFile = koreFile;

            _adapter = KoreFile.Adapter as IImageAdapter;

            if (_adapter?.BitmapInfos != null)
                Bitmaps = new ObservableCollection<BitmapEntry>(_adapter.BitmapInfos.Select(bi => new BitmapEntry(bi)));

            SelectedBitmap = Bitmaps?.FirstOrDefault();
            SelectedZoomLevel = 2;
        }

        public List<int> ZoomLevels { get; } = new List<int> { 1, 2, 3, 4, 5 };

        public int SelectedZoomLevel
        {
            get => _selectedZoomLevel;
            set
            {
                if (value == _selectedZoomLevel) return;
                _selectedZoomLevel = value;
                NotifyOfPropertyChange(() => SelectedZoomLevel);
            }
        }

        public void ImageProperties()
        {
            if (!(_adapter is IImageAdapter fnt)) return;

            var pe = new PropertyEditorViewModel<IImageAdapter>
            {
                Title = $"Image Properties",
                Message = "Properties:",
                Object = _adapter
            };
            _windows.Add(pe);

            if (_wm.ShowDialog(pe) != true) return;
            KoreFile.HasChanges = true;
            NotifyOfPropertyChange(() => DisplayName);
        }

        #region Bitmap Management

        //public bool AddEnabled => _adapter is IAddBitmaps;

        public void AddBitmap()
        {
            //if (!(_adapter is IAddBitmaps add)) return;
        }

        public bool EditEnabled => SelectedBitmap != null;

        public void EditBitmap()
        {
            if (!(_adapter is IImageAdapter img)) return;
        }

        //public bool DeleteEnabled => _adapter is IDeleteBitmaps && SelectedBitmap != null;

        public void DeleteBitmap()
        {
            //if (!(_adapter is IDeleteBitmaps del)) return;

            //if (MessageBox.Show($"Are you sure you want to delete '{(char)SelectedBitmap.Bitmap}'?", "Delete?", MessageBoxButton.YesNo, MessageBoxImage.Question) == MessageBoxResult.Yes)
            //{
            //    if (del.DeleteBitmap(SelectedBitmap))
            //    {
            //        Bitmaps = new ObservableCollection<ImageBitmap>(_adapter.Bitmaps);
            //        SelectedBitmap = Bitmaps.FirstOrDefault();
            //        NotifyOfPropertyChange(() => Bitmaps);
            //    }
            //    else
            //    {
            //        // Bitmap was not removed.
            //    }
            //}
        }

        public void ExportPng()
        {
            if (!(_adapter is IImageAdapter img)) return;

            var sfd = new SaveFileDialog
            {
                Title = "Export PNG",
                FileName = KoreFile.FileInfo.Name + ".png",
                Filter = "Portable Network Graphics (*.png)|*.png"
            };

            if ((bool)sfd.ShowDialog())
            {
                SelectedBitmap.BitmapInfo.Bitmaps.First().Save(sfd.FileName, ImageFormat.Png);
            }
        }

        public async Task BatchExportPng()
        {
            StatusText = "Starting batch export...";

            var ofd = new OpenFileDialog();
            if (!(bool)ofd.ShowDialog()) return;

            var batchExport = new Kore.Batch.BatchExport<IImageAdapter> { InputDirectory = Path.GetDirectoryName(ofd.FileName) };
            ProgressActionName = "Batch Export PNG";

            var progress = new Progress<ProgressReport>(p =>
            {
                ProgressValue = (int)Math.Min(p.Percentage * 10, 1000);
                if (p.HasMessage)
                {
                    var lines = StatusText.Split('\n');
                    if (lines.Length == 10)
                        StatusText = string.Join("\n", lines.Skip(1).Take(10)) + "\r\n" + p.Message;
                    else
                        StatusText += "\r\n" + p.Message;
                }

                if (p.Data == null) return;
                var (current, max) = ((int current, int max))p.Data;
                ProgressActionName = $"Batch Export PNG ({current} / {max})";
            });

            var result = await batchExport.Export(_kore, progress);
        }

        #endregion

        public void Save(string filename = "")
        {
            try
            {
                if (filename == string.Empty)
                    ((ISaveFiles)KoreFile.Adapter).Save(KoreFile.FileInfo.FullName);
                else
                {
                    ((ISaveFiles)KoreFile.Adapter).Save(filename);
                    KoreFile.FileInfo = new FileInfo(filename);
                }
                KoreFile.HasChanges = false;
                NotifyOfPropertyChange(() => DisplayName);
            }
            catch (Exception)
            {
                // Handle on UI gracefully somehow~
            }
        }

        public override void TryClose(bool? dialogResult = null)
        {
            for (var i = _windows.Count - 1; i >= 0; i--)
            {
                var scr = _windows[i];
                scr.TryClose(dialogResult);
                _windows.Remove(scr);
            }
            base.TryClose(dialogResult);
        }
    }

    public sealed class BitmapEntry
    {
        public BitmapInfo BitmapInfo = null;

        public string Name => BitmapInfo?.Name;

        public BitmapImage ImageOne => BitmapInfo?.Bitmaps.FirstOrDefault()?.ToBitmapImage(true);

        public BitmapImage ImageTwo => BitmapInfo?.Bitmaps.Skip(1).FirstOrDefault()?.ToBitmapImage(true);
        public Visibility ImageTwoVisible => BitmapInfo?.Bitmaps.Count > 1 ? Visibility.Visible : Visibility.Hidden;

        public BitmapImage ImageThree => BitmapInfo?.Bitmaps.Skip(2).FirstOrDefault()?.ToBitmapImage(true);
        public Visibility ImageThreeVisible => BitmapInfo?.Bitmaps.Count > 2 ? Visibility.Visible : Visibility.Hidden;

        public BitmapImage ImageFour => BitmapInfo?.Bitmaps.Skip(3).FirstOrDefault()?.ToBitmapImage(true);
        public Visibility ImageFourVisible => BitmapInfo?.Bitmaps.Count > 3 ? Visibility.Visible : Visibility.Hidden;

        public BitmapImage ImageFive => BitmapInfo?.Bitmaps.Skip(4).FirstOrDefault()?.ToBitmapImage(true);
        public Visibility ImageFiveVisible => BitmapInfo?.Bitmaps.Count > 4 ? Visibility.Visible : Visibility.Hidden;

        public BitmapImage ImageSix => BitmapInfo?.Bitmaps.Skip(5).FirstOrDefault()?.ToBitmapImage(true);
        public Visibility ImageSixVisible => BitmapInfo?.Bitmaps.Count > 5 ? Visibility.Visible : Visibility.Hidden;

        public BitmapImage ImageSeven => BitmapInfo?.Bitmaps.Skip(6).FirstOrDefault()?.ToBitmapImage(true);
        public Visibility ImageSevenVisible => BitmapInfo?.Bitmaps.Count > 6 ? Visibility.Visible : Visibility.Hidden;

        public BitmapEntry(BitmapInfo bitmapInfo)
        {
            BitmapInfo = bitmapInfo;
        }
    }
}<|MERGE_RESOLUTION|>--- conflicted
+++ resolved
@@ -46,11 +46,7 @@
             {
                 if (value == _selectedBitmapInfo) return;
                 _selectedBitmapInfo = value;
-<<<<<<< HEAD
                 SelectedImage = _selectedBitmapInfo?.BitmapInfo.Image.ToBitmapImage();
-=======
-                SelectedImage = _selectedBitmapInfo?.BitmapInfo.Bitmaps.FirstOrDefault()?.ToBitmapImage(true);
->>>>>>> 37633215
                 NotifyOfPropertyChange(() => SelectedBitmap);
             }
         }
